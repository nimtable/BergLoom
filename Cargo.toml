[workspace]
resolver = "2"
members = ["codegen", "core", "examples/memory-catalog", "services/compactor"]

[workspace.dependencies]
# Async runtime and utilities
async-stream = "0.3.5"
async-trait = "0.1.86"
bergloom-codegen = { path = "./codegen" }

# Local workspace members
bergloom-core = { path = "./core" }
bergloom-service-compactor = { path = "./services/compactor" }
futures = "0.3.17"
futures-async-stream = "0.2.9"

# Data processing and storage
iceberg = { git = "https://github.com/risingwavelabs/iceberg-rust.git", rev = "15a4686b911d8a0847347342eda4e77f9057d29b", features = [
    "storage-s3",
    "storage-gcs",
] }
<<<<<<< HEAD
iceberg-datafusion = { git = "https://github.com/risingwavelabs/iceberg-rust.git", rev = "b1619c554c2922ddad00cc0564fa79eaec62af5b" }
iceberg-catalog-rest = { git = "https://github.com/risingwavelabs/iceberg-rust.git", rev = "b1619c554c2922ddad00cc0564fa79eaec62af5b" }
=======
iceberg-catalog-memory = { git = "https://github.com/risingwavelabs/iceberg-rust.git", rev = "15a4686b911d8a0847347342eda4e77f9057d29b" }
iceberg-datafusion = { git = "https://github.com/risingwavelabs/iceberg-rust.git", rev = "15a4686b911d8a0847347342eda4e77f9057d29b" }
>>>>>>> beb1a6cf
parquet = { version = "54", features = ["async"] }
port_scanner = "0.1.5"
ctor = "0.2.8"
rand = "0.9.1"

# gRPC and Protocol Buffers
prost = { version = "0.13" }

prost-build = { version = "0.13" }

# Serialization
serde = { version = "1", features = ["rc"] }
serde_json = { version = "1" }
serde_with = { version = "3", features = ["json"] }

# Error handling
thiserror = "2.0.11"
tokio = { version = "1", default-features = false }
tonic = { version = "0.12" }
tonic-build = { version = "0.12" }

# Utilities
tempfile = "3.8"
url = "2"<|MERGE_RESOLUTION|>--- conflicted
+++ resolved
@@ -19,17 +19,13 @@
     "storage-s3",
     "storage-gcs",
 ] }
-<<<<<<< HEAD
-iceberg-datafusion = { git = "https://github.com/risingwavelabs/iceberg-rust.git", rev = "b1619c554c2922ddad00cc0564fa79eaec62af5b" }
-iceberg-catalog-rest = { git = "https://github.com/risingwavelabs/iceberg-rust.git", rev = "b1619c554c2922ddad00cc0564fa79eaec62af5b" }
-=======
 iceberg-catalog-memory = { git = "https://github.com/risingwavelabs/iceberg-rust.git", rev = "15a4686b911d8a0847347342eda4e77f9057d29b" }
+iceberg-catalog-rest = { git = "https://github.com/risingwavelabs/iceberg-rust.git", rev = "15a4686b911d8a0847347342eda4e77f9057d29b" }
 iceberg-datafusion = { git = "https://github.com/risingwavelabs/iceberg-rust.git", rev = "15a4686b911d8a0847347342eda4e77f9057d29b" }
->>>>>>> beb1a6cf
-parquet = { version = "54", features = ["async"] }
+rand = "0.9.1"
 port_scanner = "0.1.5"
 ctor = "0.2.8"
-rand = "0.9.1"
+parquet = { version = "54", features = ["async"] }
 
 # gRPC and Protocol Buffers
 prost = { version = "0.13" }
