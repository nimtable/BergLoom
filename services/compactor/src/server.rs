use crate::rpc::CompactorServiceImpl;
use ic_codegen::compactor::compactor_service_server::CompactorServiceServer;
use std::net::SocketAddr;
use tokio::task::JoinHandle;
use tonic::transport::Server;

pub async fn grpc_compactor_serve(
    listen_addr: SocketAddr,
) -> JoinHandle<Result<(), tonic::transport::Error>> {
    let compactor_srv = CompactorServiceImpl {};

    let server = Server::builder()
        .add_service(CompactorServiceServer::new(compactor_srv))
        .serve(listen_addr);

    tokio::spawn(server)
<<<<<<< HEAD
}

pub async fn http_compactor_serve(
    listen_addr: SocketAddr,
) -> JoinHandle<Result<(), tonic::transport::Error>> {
    let compactor_service_impl = CompactorServiceImpl {};
    let service = CompactorServiceServer::new(compactor_service_impl);

    let server = Server::builder()
        .accept_http1(true)
        // This will apply the gRPC-Web translation layer
        .layer(GrpcWebLayer::new())
        .add_service(service)
        .serve(listen_addr);

    tokio::spawn(server)
=======
>>>>>>> 5611bd4c
}<|MERGE_RESOLUTION|>--- conflicted
+++ resolved
@@ -14,23 +14,4 @@
         .serve(listen_addr);
 
     tokio::spawn(server)
-<<<<<<< HEAD
-}
-
-pub async fn http_compactor_serve(
-    listen_addr: SocketAddr,
-) -> JoinHandle<Result<(), tonic::transport::Error>> {
-    let compactor_service_impl = CompactorServiceImpl {};
-    let service = CompactorServiceServer::new(compactor_service_impl);
-
-    let server = Server::builder()
-        .accept_http1(true)
-        // This will apply the gRPC-Web translation layer
-        .layer(GrpcWebLayer::new())
-        .add_service(service)
-        .serve(listen_addr);
-
-    tokio::spawn(server)
-=======
->>>>>>> 5611bd4c
 }