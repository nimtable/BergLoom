/*
 * Copyright 2025 BergLoom
 *
 * Licensed under the Apache License, Version 2.0 (the "License");
 * you may not use this file except in compliance with the License.
 * You may obtain a copy of the License at
 *
 *     http://www.apache.org/licenses/LICENSE-2.0
 *
 * Unless required by applicable law or agreed to in writing, software
 * distributed under the License is distributed on an "AS IS" BASIS,
 * WITHOUT WARRANTIES OR CONDITIONS OF ANY KIND, either express or implied.
 * See the License for the specific language governing permissions and
 * limitations under the License.
 */

use thiserror::Error;

#[derive(Error, Debug)]
pub enum CompactionError {
    #[error("IO error: {0}")]
    Io(#[from] std::io::Error),

    #[error("Invalid configuration: {0}")]
    Config(String),

    #[error("Execution failed: {0}")]
    Execution(String),

    #[error("Iceberg error: {0}")]
    Iceberg(#[from] iceberg::Error),

    #[error("DataFusion error: {0}")]
    DataFusion(#[from] datafusion::error::DataFusionError),

<<<<<<< HEAD
    #[error("Unexpected error: {0}")]
=======
    #[error("Compaction validator failed: {0}")]
    CompactionValidator(String),

    #[error("Compaction unexpected failed: {0}")]
>>>>>>> bce7aee6
    Unexpected(String),
}

pub type Result<T> = std::result::Result<T, CompactionError>;<|MERGE_RESOLUTION|>--- conflicted
+++ resolved
@@ -33,14 +33,10 @@
     #[error("DataFusion error: {0}")]
     DataFusion(#[from] datafusion::error::DataFusionError),
 
-<<<<<<< HEAD
-    #[error("Unexpected error: {0}")]
-=======
     #[error("Compaction validator failed: {0}")]
     CompactionValidator(String),
 
     #[error("Compaction unexpected failed: {0}")]
->>>>>>> bce7aee6
     Unexpected(String),
 }
 
