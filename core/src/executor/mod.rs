--- conflicted
+++ resolved
@@ -85,10 +85,7 @@
     pub rewritten_bytes: u64,
     pub failed_data_files_count: u32,
 }
-<<<<<<< HEAD
-=======
 
->>>>>>> 5f740e32
 pub enum ExecutorType {
     DataFusion,
     Mock,
