/*
 * Copyright 2025 BergLoom
 *
 * Licensed under the Apache License, Version 2.0 (the "License");
 * you may not use this file except in compliance with the License.
 * You may obtain a copy of the License at
 *
 *     http://www.apache.org/licenses/LICENSE-2.0
 *
 * Unless required by applicable law or agreed to in writing, software
 * distributed under the License is distributed on an "AS IS" BASIS,
 * WITHOUT WARRANTIES OR CONDITIONS OF ANY KIND, either express or implied.
 * See the License for the specific language governing permissions and
 * limitations under the License.
 */

use crate::{error::Result, executor::iceberg_writer::rolling_iceberg_writer};
use ::datafusion::parquet::file::properties::WriterProperties;
use async_trait::async_trait;
use datafusion_processor::{DataFusionTaskContext, DatafusionProcessor};
use futures::{StreamExt, future::try_join_all};
use iceberg::{
    io::FileIO,
    spec::{DataFile, PartitionSpec, Schema},
    writer::{
        IcebergWriter, IcebergWriterBuilder,
        base_writer::data_file_writer::DataFileWriterBuilder,
        file_writer::{
            ParquetWriterBuilder,
            location_generator::{DefaultFileNameGenerator, DefaultLocationGenerator},
        },
        function_writer::fanout_partition_writer::FanoutPartitionWriterBuilder,
    },
};
use sqlx::types::Uuid;
use std::sync::Arc;
use tokio::task::JoinHandle;

use crate::CompactionError;

use super::{CompactionExecutor, RewriteFilesStat};
pub mod datafusion_processor;
use super::{RewriteFilesRequest, RewriteFilesResponse};
pub mod file_scan_task_table_provider;
pub mod iceberg_file_task_scan;

#[derive(Default)]
pub struct DataFusionExecutor {}

#[async_trait]
impl CompactionExecutor for DataFusionExecutor {
    async fn rewrite_files(&self, request: RewriteFilesRequest) -> Result<RewriteFilesResponse> {
        let RewriteFilesRequest {
            file_io,
            schema,
            input_file_scan_tasks,
            config,
            dir_path,
            partition_spec,
        } = request;

        let mut stat = RewriteFilesStat::default();
        let rewritten_files_count = input_file_scan_tasks.input_files_count();

        let datafusion_task_ctx = DataFusionTaskContext::builder()?
            .with_schema(schema)
            .with_input_data_files(input_file_scan_tasks)
            .build()?;
        let (batches, input_schema) = DatafusionProcessor::new(config.clone(), file_io.clone())
            .execute(datafusion_task_ctx)
            .await?;
        let arc_input_schema = Arc::new(input_schema);
        let mut futures = Vec::with_capacity(config.batch_parallelism);
        // build iceberg writer for each partition
        for mut batch in batches {
            let dir_path = dir_path.clone();
            let schema = arc_input_schema.clone();
<<<<<<< HEAD
            let data_file_prefix = config.data_file_prefix.clone();
            let target_file_size = config.target_file_size;
=======
            let config = config.clone();
>>>>>>> beb1a6cf
            let file_io = file_io.clone();
            let partition_spec = partition_spec.clone();
            let future: JoinHandle<
                std::result::Result<Vec<iceberg::spec::DataFile>, CompactionError>,
            > = tokio::spawn(async move {
<<<<<<< HEAD
                let mut data_file_writer = build_iceberg_data_file_writer(
                    data_file_prefix,
=======
                let mut data_file_writer = Self::build_iceberg_writer(
                    config.data_file_prefix.clone(),
>>>>>>> beb1a6cf
                    dir_path,
                    schema,
                    file_io,
                    partition_spec,
                    config.target_file_size,
                    config.write_parquet_properties.clone(),
                )
                .await?;
                while let Some(b) = batch.as_mut().next().await {
                    data_file_writer.write(b?).await?;
                }
                let data_files = data_file_writer.close().await?;
                Ok(data_files)
            });
            futures.push(future);
        }
        // collect all data files from all partitions
        let output_data_files: Vec<DataFile> = try_join_all(futures)
            .await
            .map_err(|e| CompactionError::Execution(e.to_string()))?
            .into_iter()
            .map(|res| res.map(|v| v.into_iter()))
            .collect::<Result<Vec<_>>>()
            .map(|iters| iters.into_iter().flatten().collect())?;

        stat.added_files_count = output_data_files.len() as u32;
        stat.rewritten_bytes = output_data_files
            .iter()
            .map(|f| f.file_size_in_bytes())
            .sum();
        stat.rewritten_files_count = rewritten_files_count;

        Ok(RewriteFilesResponse {
            data_files: output_data_files,
            stat,
        })
    }
}

<<<<<<< HEAD
pub async fn build_iceberg_data_file_writer(
    data_file_prefix: String,
    dir_path: String,
    schema: Arc<Schema>,
    file_io: FileIO,
    partition_spec: Arc<PartitionSpec>,
    target_file_size: usize,
) -> Result<Box<dyn IcebergWriter>> {
    let parquet_writer_builder =
        build_parquet_writer_builder(data_file_prefix, dir_path, schema.clone(), file_io).await?;
    let data_file_builder =
        DataFileWriterBuilder::new(parquet_writer_builder, None, partition_spec.spec_id());
    let data_file_size_writer = rolling_iceberg_writer::RollingIcebergWriterBuilder::new(
        data_file_builder,
        target_file_size,
    );
    let iceberg_output_writer = if partition_spec.fields().is_empty() {
        Box::new(data_file_size_writer.build().await?) as Box<dyn IcebergWriter>
    } else {
        Box::new(
            FanoutPartitionWriterBuilder::new(
                data_file_size_writer,
                partition_spec.clone(),
                schema,
            )?
            .build()
            .await?,
        ) as Box<dyn IcebergWriter>
    };
    Ok(iceberg_output_writer)
}

pub async fn build_parquet_writer_builder(
    data_file_prefix: String,
    dir_path: String,
    schema: Arc<Schema>,
    file_io: FileIO,
) -> Result<ParquetWriterBuilder<DefaultLocationGenerator, DefaultFileNameGenerator>> {
    let location_generator = DefaultLocationGenerator { dir_path };
    let unique_uuid_suffix = Uuid::now_v7();
    let file_name_generator = DefaultFileNameGenerator::new(
        data_file_prefix,
        Some(unique_uuid_suffix.to_string()),
        iceberg::spec::DataFileFormat::Parquet,
    );

    let parquet_writer_builder = ParquetWriterBuilder::new(
        WriterProperties::default(),
        schema.clone(),
        file_io,
        location_generator,
        file_name_generator,
    );
    Ok(parquet_writer_builder)
=======
impl DataFusionExecutor {
    async fn build_iceberg_writer(
        data_file_prefix: String,
        dir_path: String,
        schema: Arc<Schema>,
        file_io: FileIO,
        partition_spec: Arc<PartitionSpec>,
        target_file_size: u64,
        write_parquet_properties: WriterProperties,
    ) -> Result<Box<dyn IcebergWriter>> {
        let location_generator = DefaultLocationGenerator { dir_path };
        let unique_uuid_suffix = Uuid::now_v7();
        let file_name_generator = DefaultFileNameGenerator::new(
            data_file_prefix,
            Some(unique_uuid_suffix.to_string()),
            iceberg::spec::DataFileFormat::Parquet,
        );

        let parquet_writer_builder = ParquetWriterBuilder::new(
            write_parquet_properties,
            schema.clone(),
            file_io,
            location_generator,
            file_name_generator,
        );

        let data_file_builder =
            DataFileWriterBuilder::new(parquet_writer_builder, None, partition_spec.spec_id());
        let data_file_size_writer = rolling_iceberg_writer::RollingIcebergWriterBuilder::new(
            data_file_builder,
            target_file_size,
        );
        let iceberg_output_writer = if partition_spec.fields().is_empty() {
            Box::new(data_file_size_writer.build().await?) as Box<dyn IcebergWriter>
        } else {
            Box::new(
                FanoutPartitionWriterBuilder::new(
                    data_file_size_writer,
                    partition_spec.clone(),
                    schema,
                )?
                .build()
                .await?,
            ) as Box<dyn IcebergWriter>
        };
        Ok(iceberg_output_writer)
    }
>>>>>>> beb1a6cf
}<|MERGE_RESOLUTION|>--- conflicted
+++ resolved
@@ -75,24 +75,14 @@
         for mut batch in batches {
             let dir_path = dir_path.clone();
             let schema = arc_input_schema.clone();
-<<<<<<< HEAD
-            let data_file_prefix = config.data_file_prefix.clone();
-            let target_file_size = config.target_file_size;
-=======
             let config = config.clone();
->>>>>>> beb1a6cf
             let file_io = file_io.clone();
             let partition_spec = partition_spec.clone();
             let future: JoinHandle<
                 std::result::Result<Vec<iceberg::spec::DataFile>, CompactionError>,
             > = tokio::spawn(async move {
-<<<<<<< HEAD
                 let mut data_file_writer = build_iceberg_data_file_writer(
-                    data_file_prefix,
-=======
-                let mut data_file_writer = Self::build_iceberg_writer(
                     config.data_file_prefix.clone(),
->>>>>>> beb1a6cf
                     dir_path,
                     schema,
                     file_io,
@@ -132,17 +122,17 @@
     }
 }
 
-<<<<<<< HEAD
 pub async fn build_iceberg_data_file_writer(
     data_file_prefix: String,
     dir_path: String,
     schema: Arc<Schema>,
     file_io: FileIO,
     partition_spec: Arc<PartitionSpec>,
-    target_file_size: usize,
+    target_file_size: u64,
+    write_parquet_properties: WriterProperties,
 ) -> Result<Box<dyn IcebergWriter>> {
     let parquet_writer_builder =
-        build_parquet_writer_builder(data_file_prefix, dir_path, schema.clone(), file_io).await?;
+        build_parquet_writer_builder(data_file_prefix, dir_path, schema.clone(), file_io, write_parquet_properties).await?;
     let data_file_builder =
         DataFileWriterBuilder::new(parquet_writer_builder, None, partition_spec.spec_id());
     let data_file_size_writer = rolling_iceberg_writer::RollingIcebergWriterBuilder::new(
@@ -170,6 +160,7 @@
     dir_path: String,
     schema: Arc<Schema>,
     file_io: FileIO,
+    write_parquet_properties: WriterProperties,
 ) -> Result<ParquetWriterBuilder<DefaultLocationGenerator, DefaultFileNameGenerator>> {
     let location_generator = DefaultLocationGenerator { dir_path };
     let unique_uuid_suffix = Uuid::now_v7();
@@ -180,60 +171,11 @@
     );
 
     let parquet_writer_builder = ParquetWriterBuilder::new(
-        WriterProperties::default(),
+        write_parquet_properties,
         schema.clone(),
         file_io,
         location_generator,
         file_name_generator,
     );
     Ok(parquet_writer_builder)
-=======
-impl DataFusionExecutor {
-    async fn build_iceberg_writer(
-        data_file_prefix: String,
-        dir_path: String,
-        schema: Arc<Schema>,
-        file_io: FileIO,
-        partition_spec: Arc<PartitionSpec>,
-        target_file_size: u64,
-        write_parquet_properties: WriterProperties,
-    ) -> Result<Box<dyn IcebergWriter>> {
-        let location_generator = DefaultLocationGenerator { dir_path };
-        let unique_uuid_suffix = Uuid::now_v7();
-        let file_name_generator = DefaultFileNameGenerator::new(
-            data_file_prefix,
-            Some(unique_uuid_suffix.to_string()),
-            iceberg::spec::DataFileFormat::Parquet,
-        );
-
-        let parquet_writer_builder = ParquetWriterBuilder::new(
-            write_parquet_properties,
-            schema.clone(),
-            file_io,
-            location_generator,
-            file_name_generator,
-        );
-
-        let data_file_builder =
-            DataFileWriterBuilder::new(parquet_writer_builder, None, partition_spec.spec_id());
-        let data_file_size_writer = rolling_iceberg_writer::RollingIcebergWriterBuilder::new(
-            data_file_builder,
-            target_file_size,
-        );
-        let iceberg_output_writer = if partition_spec.fields().is_empty() {
-            Box::new(data_file_size_writer.build().await?) as Box<dyn IcebergWriter>
-        } else {
-            Box::new(
-                FanoutPartitionWriterBuilder::new(
-                    data_file_size_writer,
-                    partition_spec.clone(),
-                    schema,
-                )?
-                .build()
-                .await?,
-            ) as Box<dyn IcebergWriter>
-        };
-        Ok(iceberg_output_writer)
-    }
->>>>>>> beb1a6cf
 }