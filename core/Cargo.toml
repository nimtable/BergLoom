[package]
name = "bergloom-core"
version = "0.1.0"
edition = "2024"

[dependencies]
async-stream = { workspace = true }
async-trait = { workspace = true }
backon = "1.2.0"
bergloom-codegen = { workspace = true }
datafusion = "45.0.0"
derive_builder = "0.20"
futures = { workspace = true }
futures-async-stream = { workspace = true }
iceberg = { workspace = true }
iceberg-catalog-memory = { workspace = true }
iceberg-datafusion = { workspace = true }
<<<<<<< HEAD
iceberg-catalog-rest = { workspace = true }
=======
itertools = "0.13.0"
>>>>>>> beb1a6cf
mixtrics = "0.1.0"
parquet = { workspace = true }
prost = { workspace = true }
serde = { workspace = true }
serde_json = { workspace = true }
serde_with = { workspace = true }
port_scanner = { workspace = true }
ctor = { workspace = true }
rand = { workspace = true }
sqlx = { version = "0.8.2", default-features = false, features = [
	"bigdecimal",
	"chrono",
	"json",
	"mysql",
	"postgres",
	"runtime-tokio-native-tls",
	"rust_decimal",
	"sqlite",
	"time",
	"uuid",
] }
tempfile = { workspace = true }
thiserror = { workspace = true }
tokio = { workspace = true }
tracing = "0.1"
url = { workspace = true }
uuid = "1.0"<|MERGE_RESOLUTION|>--- conflicted
+++ resolved
@@ -14,21 +14,18 @@
 futures-async-stream = { workspace = true }
 iceberg = { workspace = true }
 iceberg-catalog-memory = { workspace = true }
+iceberg-catalog-rest = { workspace = true }
 iceberg-datafusion = { workspace = true }
-<<<<<<< HEAD
-iceberg-catalog-rest = { workspace = true }
-=======
+rand = { workspace = true }
+port_scanner = { workspace = true }
+ctor = { workspace = true }
 itertools = "0.13.0"
->>>>>>> beb1a6cf
 mixtrics = "0.1.0"
 parquet = { workspace = true }
 prost = { workspace = true }
 serde = { workspace = true }
 serde_json = { workspace = true }
 serde_with = { workspace = true }
-port_scanner = { workspace = true }
-ctor = { workspace = true }
-rand = { workspace = true }
 sqlx = { version = "0.8.2", default-features = false, features = [
 	"bigdecimal",
 	"chrono",
